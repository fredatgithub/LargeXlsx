﻿/*
LargeXlsx - Minimalistic .net library to write large XLSX files

Copyright 2020-2023 Salvatore ISAJA. All rights reserved.

Redistribution and use in source and binary forms, with or without
modification, are permitted provided that the following conditions are met:

1. Redistributions of source code must retain the above copyright notice,
this list of conditions and the following disclaimer.

2. Redistributions in binary form must reproduce the above copyright notice,
this list of conditions and the following disclaimer in the documentation
and/or other materials provided with the distribution.

THIS SOFTWARE IS PROVIDED THE COPYRIGHT HOLDER ``AS IS'' AND ANY EXPRESS
OR IMPLIED WARRANTIES, INCLUDING, BUT NOT LIMITED TO, THE IMPLIED WARRANTIES
OF MERCHANTABILITY AND FITNESS FOR A PARTICULAR PURPOSE ARE DISCLAIMED. IN
NO EVENT SHALL THE COPYRIGHT HOLDER BE LIABLE FOR ANY DIRECT,
INDIRECT, INCIDENTAL, SPECIAL, EXEMPLARY, OR CONSEQUENTIAL DAMAGES
(INCLUDING, BUT NOT LIMITED TO, PROCUREMENT OF SUBSTITUTE GOODS OR SERVICES;
LOSS OF USE, DATA, OR PROFITS; OR BUSINESS INTERRUPTION) HOWEVER CAUSED AND
ON ANY THEORY OF LIABILITY, WHETHER IN CONTRACT, STRICT LIABILITY, OR TORT
(INCLUDING NEGLIGENCE OR OTHERWISE) ARISING IN ANY WAY OUT OF THE USE OF
THIS SOFTWARE, EVEN IF ADVISED OF THE POSSIBILITY OF SUCH DAMAGE.
*/
using System;
using System.IO;
using System.Linq;
using DocumentFormat.OpenXml.Packaging;
using DocumentFormat.OpenXml.Spreadsheet;
using FluentAssertions;
using NUnit.Framework;
using OfficeOpenXml;
using OfficeOpenXml.Style;

namespace LargeXlsx.Tests;

[TestFixture]
public static class XlsxWriterTest
{
    [Test]
    public static void DisposeWriterTwice()
    {
        using var stream = new MemoryStream();
        var xlsxWriter = new XlsxWriter(stream);
        xlsxWriter.BeginWorksheet("Sheet 1").BeginRow().Write("Hello World!");
        xlsxWriter.Dispose();

        var act = () => xlsxWriter.Dispose();
        act.Should().NotThrow();
    }

    [Test]
    public static void InsertionPoint()
    {
        using var stream = new MemoryStream();
        using var xlsxWriter = new XlsxWriter(stream);
        xlsxWriter.BeginWorksheet("Sheet1")
            .BeginRow().Write("A1").Write("B1")
            .BeginRow().Write("A2");

        xlsxWriter.CurrentRowNumber.Should().Be(2);
        xlsxWriter.CurrentColumnNumber.Should().Be(2);
    }

    [Test]
    public static void InsertionPointAfterSkipColumn()
    {
        using var stream = new MemoryStream();
        using var xlsxWriter = new XlsxWriter(stream);
        xlsxWriter.BeginWorksheet("Sheet1")
            .BeginRow().Write("A1").Write("B1")
            .BeginRow().Write("A2").SkipColumns(2);

        xlsxWriter.CurrentRowNumber.Should().Be(2);
        xlsxWriter.CurrentColumnNumber.Should().Be(4);
    }

    [Test]
    public static void InsertionPointAfterSkipRows()
    {
        using var stream = new MemoryStream();
        using var xlsxWriter = new XlsxWriter(stream);
        xlsxWriter.BeginWorksheet("Sheet1")
            .BeginRow().Write("A1").Write("B1")
            .SkipRows(2);

        xlsxWriter.CurrentRowNumber.Should().Be(3);
        xlsxWriter.CurrentColumnNumber.Should().Be(0);
    }

    [Test]
    public static void Simple()
    {
        using var stream = new MemoryStream();
        using (var xlsxWriter = new XlsxWriter(stream))
        {
            var whiteFont = new XlsxFont("Segoe UI", 9, System.Drawing.Color.White, bold: true);
            var blueFill = new XlsxFill(System.Drawing.Color.FromArgb(0, 0x45, 0x86));
            var yellowFill = new XlsxFill(System.Drawing.Color.FromArgb(0xff, 0xff, 0x88));
            var headerStyle = new XlsxStyle(whiteFont, blueFill, XlsxBorder.None, XlsxNumberFormat.General, XlsxAlignment.Default);
            var highlightStyle = XlsxStyle.Default.With(yellowFill);
            var dateStyle = XlsxStyle.Default.With(XlsxNumberFormat.ShortDateTime);

            xlsxWriter
                .BeginWorksheet("Sheet&'<1>\"")
                .SetDefaultStyle(headerStyle)
                .BeginRow().Write("Col<1>").Write("Col2").Write("Col&3")
                .BeginRow().Write().Write("Sub2").Write("Sub3")
                .SetDefaultStyle(XlsxStyle.Default)
                .BeginRow().Write("Row3").Write(42).Write(-1, highlightStyle)
                .BeginRow().Write("Row4").SkipColumns(1).Write(new DateTime(2020, 5, 6, 18, 27, 0), dateStyle)
                .SkipRows(2)
                .BeginRow().Write("Row7", columnSpan: 2).Write(3.14159265359)
                .BeginRow().Write("Row8").Write(false).Write(true);
        }

        using (var package = new ExcelPackage(stream))
        {
            package.Workbook.Worksheets.Count.Should().Be(1);
            var sheet = package.Workbook.Worksheets[0];
            sheet.Name.Should().Be("Sheet&'<1>\"");

            sheet.Cells["A1"].Value.Should().Be("Col<1>");
            sheet.Cells["B1"].Value.Should().Be("Col2");
            sheet.Cells["C1"].Value.Should().Be("Col&3");
            sheet.Cells["A2"].Value.Should().BeNull();
            sheet.Cells["B2"].Value.Should().Be("Sub2");
            sheet.Cells["C2"].Value.Should().Be("Sub3");
            sheet.Cells["A3"].Value.Should().Be("Row3");
            sheet.Cells["B3"].Value.Should().Be(42);
            sheet.Cells["C3"].Value.Should().Be(-1);
            sheet.Cells["A4"].Value.Should().Be("Row4");
            sheet.Cells["B4"].Value.Should().BeNull();
            sheet.Cells["C4"].Value.Should().Be(new DateTime(2020, 5, 6, 18, 27, 0));
            sheet.Cells["C4"].Style.Numberformat.NumFmtID.Should().Be(22);
            sheet.Cells["A5"].Value.Should().BeNull();
            sheet.Cells["A6"].Value.Should().BeNull();
            sheet.Cells["A7"].Value.Should().Be("Row7");
            sheet.Cells["B7"].Value.Should().BeNull();
            sheet.Cells["C7"].Value.Should().Be(3.14159265359);
            sheet.Cells["A8"].Value.Should().Be("Row8");
            sheet.Cells["B8"].Value.Should().Be(false);
            sheet.Cells["C8"].Value.Should().Be(true);

            sheet.Cells["A7:B7"].Merge.Should().BeTrue();

            foreach (var cell in new[] { "A1", "B1", "C1", "A2", "B2", "C2" })
            {
                sheet.Cells[cell].Style.Fill.PatternType.Should().Be(ExcelFillStyle.Solid);
                sheet.Cells[cell].Style.Fill.BackgroundColor.Rgb.Should().Be("FF004586");
                sheet.Cells[cell].Style.Font.Bold.Should().BeTrue();
                sheet.Cells[cell].Style.Font.Color.Rgb.Should().Be("FFFFFFFF");
                sheet.Cells[cell].Style.Font.Name.Should().Be("Segoe UI");
                sheet.Cells[cell].Style.Font.Size.Should().Be(9);
            }

            sheet.Cells["C3"].Style.Fill.PatternType.Should().Be(ExcelFillStyle.Solid);
            sheet.Cells["C3"].Style.Fill.BackgroundColor.Rgb.Should().Be("FFFFFF88");
            sheet.Cells["C3"].Style.Font.Bold.Should().BeFalse();
            sheet.Cells["C3"].Style.Font.Color.Rgb.Should().Be("FF000000");
            sheet.Cells["C3"].Style.Font.Name.Should().Be("Calibri");
            sheet.Cells["C3"].Style.Font.Size.Should().Be(11);

            foreach (var cell in new[] { "A3", "B3", "A4", "B4", "C4", "A5", "B5", "C5", "A6", "B6", "C6", "A7", "B7", "C7" })
            {
                sheet.Cells[cell].Style.Fill.PatternType.Should().Be(ExcelFillStyle.None);
                sheet.Cells[cell].Style.Font.Bold.Should().BeFalse();
                sheet.Cells[cell].Style.Font.Color.Rgb.Should().Be("FF000000");
                sheet.Cells[cell].Style.Font.Name.Should().Be("Calibri");
                sheet.Cells[cell].Style.Font.Size.Should().Be(11);
            }
        }
    }

    [Test]
    public static void UnderLine()
    {
        using var stream = new MemoryStream();
        using (var xlsxWriter = new XlsxWriter(stream))
        {
            var singleUnderLineStyle =
                XlsxStyle.Default.With(XlsxFont.Default.WithUnderline());
            var doubleUnderLineStyle =
                XlsxStyle.Default.With(XlsxFont.Default.WithUnderline(XlsxFont.Underline.Double));

            xlsxWriter.BeginWorksheet("Sheet1")
                .BeginRow().Write("Row1")
                .BeginRow().Write("Row2", singleUnderLineStyle)
                .BeginRow().Write("Row3", doubleUnderLineStyle);
        }

        using (var package = new ExcelPackage(stream))
        {
            var sheet = package.Workbook.Worksheets[0];

            sheet.Cells["A1"].Style.Font.UnderLine.Should().Be(false);
            sheet.Cells["A1"].Style.Font.UnderLineType.Should().Be(ExcelUnderLineType.None);
            sheet.Cells["A2"].Style.Font.UnderLine.Should().Be(true);
            sheet.Cells["A2"].Style.Font.UnderLineType.Should().Be(ExcelUnderLineType.Single);
            sheet.Cells["A3"].Style.Font.UnderLine.Should().Be(true);
            sheet.Cells["A3"].Style.Font.UnderLineType.Should().Be(ExcelUnderLineType.Double);
        }
    }

    [Test]
    public static void MultipleSheets()
    {
        using var stream = new MemoryStream();
        using (var xlsxWriter = new XlsxWriter(stream))
        {
            xlsxWriter
                .BeginWorksheet("Sheet1")
                .BeginRow().Write("Sheet1.A1").Write("Sheet1.B1").Write("Sheet1.C1")
                .BeginRow().Write("Sheet1.A2", columnSpan: 2).Write("Sheet1.C2")
                .BeginWorksheet("Sheet2")
                .BeginRow().AddMergedCell(1, 2).Write("Sheet2.A1").SkipColumns(1).Write("Sheet2.C1")
                .BeginRow().Write("Sheet2.A2").Write("Sheet2.B2").Write("Sheet2.C2");
        }

        using (var package = new ExcelPackage(stream))
        {
            package.Workbook.Worksheets.Count.Should().Be(2);

            var sheet1 = package.Workbook.Worksheets[0];
            sheet1.Name.Should().Be("Sheet1");
            sheet1.Cells["A1"].Value.Should().Be("Sheet1.A1");
            sheet1.Cells["B1"].Value.Should().Be("Sheet1.B1");
            sheet1.Cells["C1"].Value.Should().Be("Sheet1.C1");
            sheet1.Cells["A2"].Value.Should().Be("Sheet1.A2");
            sheet1.Cells["B2"].Value.Should().BeNull();
            sheet1.Cells["C2"].Value.Should().Be("Sheet1.C2");
            sheet1.Cells["A2:B2"].Merge.Should().BeTrue();

            var sheet2 = package.Workbook.Worksheets[1];
            sheet2.Name.Should().Be("Sheet2");
            sheet2.Cells["A1"].Value.Should().Be("Sheet2.A1");
            sheet2.Cells["B1"].Value.Should().BeNull();
            sheet2.Cells["C1"].Value.Should().Be("Sheet2.C1");
            sheet2.Cells["A2"].Value.Should().Be("Sheet2.A2");
            sheet2.Cells["B2"].Value.Should().Be("Sheet2.B2");
            sheet2.Cells["C2"].Value.Should().Be("Sheet2.C2");
            sheet2.Cells["A1:B1"].Merge.Should().BeTrue();
        }
    }

    [Test]
    public static void SplitPanesOnMultipleSheets()
    {
        using var stream = new MemoryStream();
        using (var xlsxWriter = new XlsxWriter(stream))
        {
            xlsxWriter
                .BeginWorksheet("Sheet1", splitRow: 1, splitColumn: 2)
                .BeginWorksheet("Sheet2", splitRow: 2, splitColumn: 1)
                .BeginWorksheet("OnlyRows", splitRow: 1)
                .BeginWorksheet("OnlyCols", splitColumn: 1);
        }

        using (var package = new ExcelPackage(stream))
        {
            package.Workbook.Worksheets[0].View.ActiveCell.Should().Be("C2");
            package.Workbook.Worksheets[1].View.ActiveCell.Should().Be("B3");
            package.Workbook.Worksheets[2].View.ActiveCell.Should().Be("A2");
            package.Workbook.Worksheets[3].View.ActiveCell.Should().Be("B1");
        }
    }

    [Test]
    public static void AutoFilter()
    {
        using var stream = new MemoryStream();
        using (var xlsxWriter = new XlsxWriter(stream))
            xlsxWriter
                .BeginWorksheet("Sheet 1")
                .BeginRow().Write("A1").Write("B1").Write("C1")
                .BeginRow().Write("A2").Write("B2").Write("C2")
                .BeginRow().Write("A3").Write("B3").Write("C3")
                .BeginRow().Write("A4").Write("B4").Write("C4")
                .SetAutoFilter(1, 1, xlsxWriter.CurrentRowNumber, 3);

        using (var package = new ExcelPackage(stream))
            package.Workbook.Worksheets[0].AutoFilterAddress.Address.Should().Be("A1:C4");
    }

    [Test]
    public static void WorksheetNameTooLong()
    {
        using var stream = new MemoryStream();
        using var xlsxWriter = new XlsxWriter(stream);
        Func<XlsxWriter> act = () => xlsxWriter.BeginWorksheet("A very, very, very, long worksheet name exceeding what Excel can handle");
        act.Should().Throw<ArgumentException>();
    }

    [Test]
    public static void DuplicateWorksheetName()
    {
        using var stream = new MemoryStream();
        using var xlsxWriter = new XlsxWriter(stream);
        xlsxWriter.BeginWorksheet("Sheet1");
        Func<XlsxWriter> act = () => xlsxWriter.BeginWorksheet("Sheet1");
        act.Should().Throw<ArgumentException>();
    }

    [Theory]
    public static void RightToLeftWorksheet(bool rightToLeft)
    {
        using var stream = new MemoryStream();
        using (var xlsxWriter = new XlsxWriter(stream))
            xlsxWriter
                .BeginWorksheet("Sheet 1", rightToLeft: rightToLeft)
                .BeginRow().Write(@"ما هو ""لوريم إيبسوم"" ؟")
                .BeginRow().Write(@"لوريم إيبسوم(Lorem Ipsum) هو ببساطة نص شكلي (بمعنى أن الغاية هي الشكل وليس المحتوى) ويُستخدم في صناعات المطابع ودور النشر.");

        using (var package = new ExcelPackage(stream))
            package.Workbook.Worksheets[0].View.RightToLeft.Should().Be(rightToLeft);
    }

    [Theory]
    public static void ShowGridlinesWorksheet(bool showGridLines)
    {
        using var stream = new MemoryStream();
        using (var xlsxWriter = new XlsxWriter(stream))
            xlsxWriter
                .BeginWorksheet("Sheet 1", showGridLines: showGridLines)
                .BeginRow().Write(@"Gridlines are hidden in this sheet.");

        using (var package = new ExcelPackage(stream))
            package.Workbook.Worksheets[0].View.ShowGridLines.Should().Be(showGridLines);
    }

    [Theory]
    public static void ShowHeadersWorksheet(bool showHeaders)
    {
        using var stream = new MemoryStream();
        using (var xlsxWriter = new XlsxWriter(stream))
            xlsxWriter
                .BeginWorksheet("Sheet 1", showHeaders: showHeaders)
                .BeginRow().Write(@"Row and column headers are hidden in this sheet.");

        using (var package = new ExcelPackage(stream))
            package.Workbook.Worksheets[0].View.ShowHeaders.Should().Be(showHeaders);
    }

    [Theory]
    public static void Zip64(bool useZip64)
    {
        using var stream = new MemoryStream();
        using (var xlsxWriter = new XlsxWriter(stream, useZip64: useZip64))
        {
            xlsxWriter
                .BeginWorksheet("Sheet1")
                .BeginRow().Write("A1").Write("B1")
                .BeginRow().Write("A2").Write("B2");
        }

        using (var package = new ExcelPackage(stream))
        {
            package.Workbook.Worksheets.Count.Should().Be(1);
            var sheet = package.Workbook.Worksheets[0];
            sheet.Name.Should().Be("Sheet1");
            sheet.Cells["A1"].Value.Should().Be("A1");
            sheet.Cells["B1"].Value.Should().Be("B1");
            sheet.Cells["A2"].Value.Should().Be("A2");
            sheet.Cells["B2"].Value.Should().Be("B2");
        }
    }

    [Test]
    public static void SheetProtection()
    {
        using var stream = new MemoryStream();
        using (var xlsxWriter = new XlsxWriter(stream))
        {
            xlsxWriter
                .BeginWorksheet("Sheet1")
                .SetSheetProtection(new XlsxSheetProtection("Lorem ipsum", autoFilter: false))
                .BeginRow().Write("A1");
        }

        using (var package = new ExcelPackage(stream))
        {
            package.Workbook.Worksheets.Count.Should().Be(1);
            var protection = package.Workbook.Worksheets[0].Protection;
            protection.IsProtected.Should().BeTrue();
            protection.AllowAutoFilter.Should().BeTrue();
            protection.AllowDeleteColumns.Should().BeFalse();
            protection.AllowDeleteRows.Should().BeFalse();
            protection.AllowEditObject.Should().BeFalse();
            protection.AllowEditScenarios.Should().BeFalse();
            protection.AllowFormatCells.Should().BeFalse();
            protection.AllowFormatColumns.Should().BeFalse();
            protection.AllowFormatRows.Should().BeFalse();
            protection.AllowInsertColumns.Should().BeFalse();
            protection.AllowInsertHyperlinks.Should().BeFalse();
            protection.AllowInsertRows.Should().BeFalse();
            protection.AllowPivotTables.Should().BeFalse();
            protection.AllowSelectLockedCells.Should().BeTrue();
            protection.AllowSelectUnlockedCells.Should().BeTrue();
            protection.AllowSort.Should().BeFalse();
        }
    }

    [Test]
    public static void SheetProtection_PasswordTooShort()
    {
        using var stream = new MemoryStream();
        using var xlsxWriter = new XlsxWriter(stream);
        var act = () => xlsxWriter.BeginWorksheet("Sheet1").SetSheetProtection(new XlsxSheetProtection(""));
        act.Should().Throw<ArgumentException>();
    }

    [Test]
    public static void SheetProtection_PasswordTooLong()
    {
        using var stream = new MemoryStream();
        using var xlsxWriter = new XlsxWriter(stream);
        var act = () => xlsxWriter.BeginWorksheet("Sheet1").SetSheetProtection(new XlsxSheetProtection("Lorem ipsum dolor sit amet, consectetur adipiscing elit, sed do eiusmod tempor incididunt ut labore et dolore magna aliqua. Ut enim ad minim veniam, quis nostrud exercitation ullamco laboris nisi ut aliquip ex ea commodo consequat. Duis aute irure dolor in"));
        act.Should().Throw<ArgumentException>();
    }

    [Test]
    public static void SharedStrings()
    {
        using var stream = new MemoryStream();
        using (var xlsxWriter = new XlsxWriter(stream))
        {
            xlsxWriter
                .BeginWorksheet("Sheet1")
                .BeginRow().Write("Lorem ipsum dolor sit amet")
                .BeginRow().WriteSharedString("Lorem ipsum dolor sit amet")
                .BeginRow().WriteSharedString("Lorem ipsum dolor sit amet")
                .BeginRow().WriteSharedString("consectetur adipiscing elit")
                .BeginRow().WriteSharedString("consectetur adipiscing elit")
                .BeginRow().WriteSharedString("Lorem ipsum dolor sit amet");
        }

        using (var package = new ExcelPackage(stream))
        {
            package.Workbook.Worksheets.Count.Should().Be(1);
            var sheet = package.Workbook.Worksheets[0];
            sheet.Name.Should().Be("Sheet1");
            sheet.Cells["A1"].Value.Should().Be("Lorem ipsum dolor sit amet");
            sheet.Cells["A2"].Value.Should().Be("Lorem ipsum dolor sit amet");
            sheet.Cells["A3"].Value.Should().Be("Lorem ipsum dolor sit amet");
            sheet.Cells["A4"].Value.Should().Be("consectetur adipiscing elit");
            sheet.Cells["A5"].Value.Should().Be("consectetur adipiscing elit");
            sheet.Cells["A6"].Value.Should().Be("Lorem ipsum dolor sit amet");
        }
    }

<<<<<<< HEAD
    [Test]
    public static void HeaderFooter()
    {
        using var stream = new MemoryStream();
        using (var xlsxWriter = new XlsxWriter(stream))
        {
            var headerFooter = 
                new XlsxHeaderFooter(
                    new XlsxHeaderFooterText(
                        $"{XlsxHeaderFooter.Bold}LeftHeader", 
                        $"{XlsxHeaderFooter.Underline}CenterHeader", 
                        $"{XlsxHeaderFooter.Strikethrough}RightHeader"),
                    new XlsxHeaderFooterText("LeftFooter", "CenterFooter", "RightFooter"));
            xlsxWriter
                .BeginWorksheet("HeaderFooterTest")
                .SetHeaderFooter(headerFooter
                    .WithFirstHeader(new XlsxHeaderFooterText($"{XlsxHeaderFooter.Bold}FirstHeader")));
        }

        using (var package = new ExcelPackage(stream))
        {
            var sheet = package.Workbook.Worksheets[0];
            sheet.HeaderFooter.AlignWithMargins.Should().BeTrue();
            sheet.HeaderFooter.differentFirst.Should().BeTrue();
            sheet.HeaderFooter.FirstHeader.LeftAlignedText.Should().Be("&BFirstHeader");
            sheet.HeaderFooter.differentOddEven.Should().BeFalse();
            sheet.HeaderFooter.ScaleWithDocument.Should().BeFalse();
            sheet.HeaderFooter.OddHeader.LeftAlignedText.Should().Be("&BLeftHeader");
            sheet.HeaderFooter.OddHeader.CenteredText.Should().Be("&UCenterHeader");
            sheet.HeaderFooter.OddHeader.RightAlignedText.Should().Be("&SRightHeader");
            sheet.HeaderFooter.OddFooter.LeftAlignedText.Should().Be("LeftFooter");
            sheet.HeaderFooter.OddFooter.CenteredText.Should().Be("CenterFooter");
            sheet.HeaderFooter.OddFooter.RightAlignedText.Should().Be("RightFooter");
=======
    [Theory]
    public static void RequireCellReferences(bool requireCellReferences)
    {
        using var stream = new MemoryStream();
        using (var xlsxWriter = new XlsxWriter(stream, requireCellReferences: requireCellReferences))
        {
            xlsxWriter.BeginWorksheet("Sheet1").BeginRow().Write("Lorem").Write("ipsum");
        }

        using (var spreadsheetDocument = SpreadsheetDocument.Open(stream, false))
        {
            var sheetId = spreadsheetDocument.WorkbookPart!.Workbook.Sheets!.Elements<Sheet>().Single(s => s.Name == "Sheet1").Id!.ToString()!;
            var worksheetPart = (WorksheetPart)spreadsheetDocument.WorkbookPart!.GetPartById(sheetId);
            worksheetPart.Worksheet
                .Descendants<Row>().Single()
                .Descendants<Cell>().Any(c => c.CellReference == "B1")
                .Should().Be(requireCellReferences);
>>>>>>> 72321575
        }
    }
}<|MERGE_RESOLUTION|>--- conflicted
+++ resolved
@@ -450,7 +450,26 @@
         }
     }
 
-<<<<<<< HEAD
+    [Theory]
+    public static void RequireCellReferences(bool requireCellReferences)
+    {
+        using var stream = new MemoryStream();
+        using (var xlsxWriter = new XlsxWriter(stream, requireCellReferences: requireCellReferences))
+        {
+            xlsxWriter.BeginWorksheet("Sheet1").BeginRow().Write("Lorem").Write("ipsum");
+        }
+
+        using (var spreadsheetDocument = SpreadsheetDocument.Open(stream, false))
+        {
+            var sheetId = spreadsheetDocument.WorkbookPart!.Workbook.Sheets!.Elements<Sheet>().Single(s => s.Name == "Sheet1").Id!.ToString()!;
+            var worksheetPart = (WorksheetPart)spreadsheetDocument.WorkbookPart!.GetPartById(sheetId);
+            worksheetPart.Worksheet
+                .Descendants<Row>().Single()
+                .Descendants<Cell>().Any(c => c.CellReference == "B1")
+                .Should().Be(requireCellReferences);
+        }
+    }
+
     [Test]
     public static void HeaderFooter()
     {
@@ -484,25 +503,6 @@
             sheet.HeaderFooter.OddFooter.LeftAlignedText.Should().Be("LeftFooter");
             sheet.HeaderFooter.OddFooter.CenteredText.Should().Be("CenterFooter");
             sheet.HeaderFooter.OddFooter.RightAlignedText.Should().Be("RightFooter");
-=======
-    [Theory]
-    public static void RequireCellReferences(bool requireCellReferences)
-    {
-        using var stream = new MemoryStream();
-        using (var xlsxWriter = new XlsxWriter(stream, requireCellReferences: requireCellReferences))
-        {
-            xlsxWriter.BeginWorksheet("Sheet1").BeginRow().Write("Lorem").Write("ipsum");
-        }
-
-        using (var spreadsheetDocument = SpreadsheetDocument.Open(stream, false))
-        {
-            var sheetId = spreadsheetDocument.WorkbookPart!.Workbook.Sheets!.Elements<Sheet>().Single(s => s.Name == "Sheet1").Id!.ToString()!;
-            var worksheetPart = (WorksheetPart)spreadsheetDocument.WorkbookPart!.GetPartById(sheetId);
-            worksheetPart.Worksheet
-                .Descendants<Row>().Single()
-                .Descendants<Cell>().Any(c => c.CellReference == "B1")
-                .Should().Be(requireCellReferences);
->>>>>>> 72321575
         }
     }
 }