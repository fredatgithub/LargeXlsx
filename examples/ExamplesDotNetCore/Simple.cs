﻿using System.IO;
using LargeXlsx;

namespace ExamplesDotNetCore
{
    public static class Simple
    {
        public static void Run()
        {
            using (var stream = new FileStream($"{nameof(Simple)}.xlsx", FileMode.Create))
<<<<<<< HEAD
            using (var largeXlsxWriter = new LargeXlsxWriter2(stream))
=======
            using (var largeXlsxWriter = new XlsxWriter(stream))
>>>>>>> feec1ec0
            {
                var whiteFont = largeXlsxWriter.Stylesheet.CreateFont("Segoe UI", 9, "ffffff", bold: true);
                var blueFill = largeXlsxWriter.Stylesheet.CreateSolidFill("004586");
                var headerStyle = largeXlsxWriter.Stylesheet.CreateStyle(whiteFont, blueFill, XlsxBorder.None, XlsxNumberFormat.General);

                largeXlsxWriter.BeginWorksheet("Sheet1")
                    .BeginRow().Write("Col1", headerStyle).Write("Col2", headerStyle).Write("Col3", headerStyle)
                    .BeginRow().Write("Row2").Write(42).Write(-1)
                    .BeginRow().Write("Row3").SkipColumns(1).Write(1234)
                    .SkipRows(2)
                    .BeginRow().AddMergedCell(1, 2).Write("Row6").SkipColumns(1).Write(3.14159265359);
            }
        }
    }
}<|MERGE_RESOLUTION|>--- conflicted
+++ resolved
@@ -8,11 +8,7 @@
         public static void Run()
         {
             using (var stream = new FileStream($"{nameof(Simple)}.xlsx", FileMode.Create))
-<<<<<<< HEAD
-            using (var largeXlsxWriter = new LargeXlsxWriter2(stream))
-=======
             using (var largeXlsxWriter = new XlsxWriter(stream))
->>>>>>> feec1ec0
             {
                 var whiteFont = largeXlsxWriter.Stylesheet.CreateFont("Segoe UI", 9, "ffffff", bold: true);
                 var blueFill = largeXlsxWriter.Stylesheet.CreateSolidFill("004586");
