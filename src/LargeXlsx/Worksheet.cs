--- conflicted
+++ resolved
@@ -57,11 +57,7 @@
         public int CurrentColumnNumber { get; private set; }
         internal string AutoFilterAbsoluteRef => _autoFilterAbsoluteRef;
 
-<<<<<<< HEAD
-        public Worksheet(ZipWriter zipWriter, int id, string name, int splitRow, int splitColumn, bool rightToLeft, bool needsSheetRef, Stylesheet stylesheet, SharedStringTable sharedStringTable, IEnumerable<XlsxColumn> columns)
-=======
-        public Worksheet(ZipWriter zipWriter, int id, string name, int splitRow, int splitColumn, bool rightToLeft, Stylesheet stylesheet, SharedStringTable sharedStringTable, IEnumerable<XlsxColumn> columns, bool showGridLines, bool showHeaders)
->>>>>>> 0e511069
+        public Worksheet(ZipWriter zipWriter, int id, string name, int splitRow, int splitColumn, bool rightToLeft, Stylesheet stylesheet, SharedStringTable sharedStringTable, IEnumerable<XlsxColumn> columns, bool showGridLines, bool showHeaders, bool needsSheetRef)
         {
             Id = id;
             Name = name;
